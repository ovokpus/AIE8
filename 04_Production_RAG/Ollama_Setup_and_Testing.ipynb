{
  "cells": [
    {
      "cell_type": "markdown",
      "metadata": {},
      "source": [
        "# Ollama Setup and Testing\n",
        "\n",
        "This notebook will help you set up and test Ollama with LangChain connectors before starting the main RAG assignment.\n",
        "\n",
        "## Prerequisites\n",
        "\n",
        "1. **Install Ollama** from https://ollama.ai\n",
        "   - On Linux/Mac: `curl https://ollama.ai/install.sh | sh`\n",
        "   - On Windows: Download and run the installer\n",
        "\n",
        "2. **Verify Installation**\n",
        "   - Run `ollama -v` in your terminal\n",
        "   - Should show version 0.11.10 or greater\n",
        "\n",
        "3. **Pull Required Models**\n",
        "   ```bash\n",
        "   # For chat/inference\n",
        "   ollama pull gpt-oss:20b\n",
        "   \n",
        "   # For embeddings\n",
        "   ollama pull embeddinggemma:latest\n",
        "   ```\n"
      ]
    },
    {
      "cell_type": "markdown",
      "metadata": {},
      "source": [
        "## Step 1: Test Ollama Connection\n",
        "\n",
        "First, let's verify that Ollama is running and accessible:\n"
      ]
    },
    {
      "cell_type": "code",
      "execution_count": 1,
      "metadata": {},
      "outputs": [
        {
          "name": "stdout",
          "output_type": "stream",
          "text": [
            "✅ Ollama is running!\n",
            "\n",
            "Available models:\n",
<<<<<<< HEAD
            "  - gpt-oss:20b\n"
=======
            "  - gpt-oss:latest\n",
            "  - embeddinggemma:latest\n",
            "  - gpt-oss:20b\n",
            "  - deepseek-r1:8b\n",
            "  - mxbai-embed-large:latest\n"
>>>>>>> a36191d3
          ]
        }
      ],
      "source": [
        "import requests\n",
        "import json\n",
        "\n",
        "# Test if Ollama is running\n",
        "try:\n",
        "    response = requests.get('http://localhost:11434/api/tags')\n",
        "    if response.status_code == 200:\n",
        "        models = json.loads(response.text)\n",
        "        print(\"✅ Ollama is running!\")\n",
        "        print(\"\\nAvailable models:\")\n",
        "        for model in models.get('models', []):\n",
        "            print(f\"  - {model['name']}\")\n",
        "    else:\n",
        "        print(\"❌ Ollama is not responding properly\")\n",
        "except requests.exceptions.ConnectionError:\n",
        "    print(\"❌ Cannot connect to Ollama. Make sure it's running!\")\n",
        "    print(\"Start Ollama by running 'ollama serve' in a terminal\")\n"
      ]
    },
    {
      "cell_type": "markdown",
      "metadata": {},
      "source": [
        "## Step 2: Test Embeddings with Ollama\n",
        "\n",
        "Now let's test creating embeddings using the LangChain Ollama connector:\n"
      ]
    },
    {
      "cell_type": "code",
      "execution_count": 2,
      "metadata": {},
      "outputs": [
        {
          "name": "stdout",
          "output_type": "stream",
          "text": [
            "✅ Embedding model initialized\n"
          ]
        }
      ],
      "source": [
        "from langchain_ollama import OllamaEmbeddings\n",
        "\n",
        "# Initialize the embedding model\n",
        "embedding_model = OllamaEmbeddings(\n",
        "    model=\"embeddinggemma:latest\",\n",
        "    base_url=\"http://localhost:11434\"  # Default Ollama URL\n",
        ")\n",
        "\n",
        "print(\"✅ Embedding model initialized\")"
      ]
    },
    {
      "cell_type": "code",
      "execution_count": 4,
      "metadata": {},
      "outputs": [
        {
          "name": "stdout",
          "output_type": "stream",
          "text": [
            "Embedding query: 'What is the meaning of life?'\n",
            "\n",
            "✅ Successfully created embedding!\n",
            "Embedding dimension: 768\n",
<<<<<<< HEAD
            "First 10 values: [-0.14624307, 0.029132523, 0.037615955, -0.02487349, -0.02655731, 0.016060056, -0.027486855, 0.027256342, 0.01139732, -2.40085e-05]\n"
=======
            "First 10 values: [-0.14623907, 0.029114315, 0.037601642, -0.024860876, -0.026523322, 0.016056035, -0.027474474, 0.027252708, 0.011388898, -5.286664e-06]\n"
>>>>>>> a36191d3
          ]
        }
      ],
      "source": [
        "# Test embedding a single query\n",
        "test_query = \"What is the meaning of life?\"\n",
        "\n",
        "print(f\"Embedding query: '{test_query}'\")\n",
        "embedding = embedding_model.embed_query(test_query)\n",
        "\n",
        "print(f\"\\n✅ Successfully created embedding!\")\n",
        "print(f\"Embedding dimension: {len(embedding)}\")\n",
        "print(f\"First 10 values: {embedding[:10]}\")\n"
      ]
    },
    {
      "cell_type": "code",
      "execution_count": 5,
      "metadata": {},
      "outputs": [
        {
          "name": "stdout",
          "output_type": "stream",
          "text": [
            "Embedding multiple documents...\n",
            "\n",
            "✅ Successfully created 3 embeddings!\n",
            "\n",
            "Document 1: 'The quick brown fox jumps over the lazy dog....'\n",
            "  Embedding dimension: 768\n",
<<<<<<< HEAD
            "  First 5 values: [-0.14781645, 0.002890088, 0.052144155, -0.029089162, -0.036695607]\n",
            "\n",
            "Document 2: 'Machine learning is a subset of artificial intelli...'\n",
            "  Embedding dimension: 768\n",
            "  First 5 values: [-0.1240763, -0.0027511106, -0.00032809668, 0.010076388, 0.001677464]\n",
            "\n",
            "Document 3: 'Python is a popular programming language for data ...'\n",
            "  Embedding dimension: 768\n",
            "  First 5 values: [-0.16269195, -0.010295422, 0.025464684, 0.000692403, -0.01887165]\n"
=======
            "  First 5 values: [-0.14782467, 0.0028958742, 0.05214771, -0.029095568, -0.03669252]\n",
            "\n",
            "Document 2: 'Machine learning is a subset of artificial intelli...'\n",
            "  Embedding dimension: 768\n",
            "  First 5 values: [-0.124075405, -0.0027447406, -0.00032587492, 0.010075077, 0.0016823779]\n",
            "\n",
            "Document 3: 'Python is a popular programming language for data ...'\n",
            "  Embedding dimension: 768\n",
            "  First 5 values: [-0.16268292, -0.010286801, 0.02545166, 0.000692921, -0.018880809]\n"
>>>>>>> a36191d3
          ]
        }
      ],
      "source": [
        "# Test embedding multiple documents\n",
        "test_documents = [\n",
        "    \"The quick brown fox jumps over the lazy dog.\",\n",
        "    \"Machine learning is a subset of artificial intelligence.\",\n",
        "    \"Python is a popular programming language for data science.\"\n",
        "]\n",
        "\n",
        "print(\"Embedding multiple documents...\")\n",
        "embeddings = embedding_model.embed_documents(test_documents)\n",
        "\n",
        "print(f\"\\n✅ Successfully created {len(embeddings)} embeddings!\")\n",
        "for i, doc in enumerate(test_documents):\n",
        "    print(f\"\\nDocument {i+1}: '{doc[:50]}...'\")\n",
        "    print(f\"  Embedding dimension: {len(embeddings[i])}\")\n",
        "    print(f\"  First 5 values: {embeddings[i][:5]}\")\n"
      ]
    },
    {
      "cell_type": "markdown",
      "metadata": {},
      "source": [
        "## Step 3: Test Model Inference with Ollama\n",
        "\n",
        "Now let's test using Ollama for text generation/inference using the LangChain connector:\n"
      ]
    },
    {
      "cell_type": "code",
      "execution_count": 6,
      "metadata": {},
      "outputs": [
        {
          "name": "stdout",
          "output_type": "stream",
          "text": [
            "✅ Chat model initialized\n"
          ]
        }
      ],
      "source": [
        "from langchain_ollama import ChatOllama\n",
        "from langchain_core.messages import HumanMessage, SystemMessage\n",
        "\n",
        "# Initialize the chat model\n",
        "chat_model = ChatOllama(\n",
        "    model=\"gpt-oss:20b\",\n",
        "    temperature=0.7,\n",
        "    base_url=\"http://localhost:11434\",\n",
        "    verbose=True\n",
        ")\n",
        "\n",
        "print(\"✅ Chat model initialized\")\n"
      ]
    },
    {
      "cell_type": "markdown",
      "metadata": {},
      "source": [
        "#Let's add a procedure to measure the inference performance of the model"
      ]
    },
    {
      "cell_type": "code",
      "execution_count": 7,
      "metadata": {},
      "outputs": [],
      "source": [
        "def detailed_performance_metrics(response_metadata):\n",
        "    \"\"\"\n",
        "    Calculate comprehensive performance metrics from Ollama response metadata\n",
        "    \"\"\"\n",
        "    # Extract all timing data (in nanoseconds)\n",
        "    total_duration = response_metadata.get('total_duration', 0)\n",
        "    load_duration = response_metadata.get('load_duration', 0)\n",
        "    prompt_eval_duration = response_metadata.get('prompt_eval_duration', 0)\n",
        "    eval_duration = response_metadata.get('eval_duration', 0)\n",
        "    \n",
        "    # Extract token counts\n",
        "    prompt_eval_count = response_metadata.get('prompt_eval_count', 0)\n",
        "    eval_count = response_metadata.get('eval_count', 0)\n",
        "    \n",
        "    # Convert to seconds\n",
        "    total_seconds = total_duration / 1_000_000_000\n",
        "    load_seconds = load_duration / 1_000_000_000\n",
        "    prompt_eval_seconds = prompt_eval_duration / 1_000_000_000\n",
        "    eval_seconds = eval_duration / 1_000_000_000\n",
        "    \n",
        "    # tokens per second\n",
        "    tokens_per_second = eval_count / eval_seconds\n",
        "\n",
        "    # Calculate metrics\n",
        "    metrics = {\n",
        "        'generation_tokens_per_second': eval_count / eval_seconds if eval_seconds > 0 else 0,\n",
        "        'prompt_tokens_per_second': prompt_eval_count / prompt_eval_seconds if prompt_eval_seconds > 0 else 0,\n",
        "        'total_tokens': prompt_eval_count + eval_count,\n",
        "        'total_time_seconds': total_seconds,\n",
        "        'load_time_seconds': load_seconds,\n",
        "        'generation_time_seconds': eval_seconds,\n",
        "        'prompt_processing_time_seconds': prompt_eval_seconds,\n",
        "        }\n",
        "\n",
        "    print(f\"Total tokens: {metrics['total_tokens']}\")\n",
        "    print(f\"Total time seconds: {metrics['total_time_seconds']}\")\n",
        "    print(f\"Load time seconds: {metrics['load_time_seconds']}\")\n",
        "    print(f\"Generation time seconds: {metrics['generation_time_seconds']}\")\n",
        "    print(f\"Prompt processing time seconds: {metrics['prompt_processing_time_seconds']}\")\n",
        "    print(f\"Generation tokens per second: {metrics['generation_tokens_per_second']}\")\n",
        "    print(f\"Prompt tokens per second: {metrics['prompt_tokens_per_second']}\")\n",
        "\n",
        "    return metrics"
      ]
    },
    {
      "cell_type": "code",
      "execution_count": 7,
      "metadata": {},
      "outputs": [
        {
          "name": "stdout",
          "output_type": "stream",
          "text": [
            "Prompt: Explain quantum computing in one sentence.\n",
            "\n",
            "Generating response...\n",
            "\n",
            "✅ Response generated!\n",
            "\n",
<<<<<<< HEAD
            "Model output: Quantum computing harnesses quantum bits that can occupy multiple states at once, allowing it to perform certain calculations exponentially faster than classical computers.\n"
=======
            "Model output: Quantum computing uses qubits that can exist in multiple states simultaneously, exploiting superposition, entanglement, and interference to perform certain calculations exponentially faster than classical computers.\n"
>>>>>>> a36191d3
          ]
        }
      ],
      "source": [
        "# Test simple inference\n",
        "prompt = \"Explain quantum computing in one sentence.\"\n",
        "\n",
        "print(f\"Prompt: {prompt}\")\n",
        "print(\"\\nGenerating response...\")\n",
        "\n",
        "response = chat_model.invoke(prompt)\n",
        "\n",
        "print(f\"\\n✅ Response generated!\")\n",
        "print(f\"\\nModel output: {response.content}\")\n"
      ]
    },
    {
      "cell_type": "code",
      "execution_count": 8,
<<<<<<< HEAD
=======
      "metadata": {},
      "outputs": [
        {
          "name": "stdout",
          "output_type": "stream",
          "text": [
            "Total tokens: 229\n",
            "Total time seconds: 14.551859041\n",
            "Load time seconds: 7.978652875\n",
            "Generation time seconds: 3.066594542\n",
            "Prompt processing time seconds: 3.506104125\n",
            "Generation tokens per second: 50.54466701649794\n",
            "Prompt tokens per second: 21.10604744233031\n"
          ]
        }
      ],
      "source": [
        "_ = detailed_performance_metrics(response.response_metadata)"
      ]
    },
    {
      "cell_type": "code",
      "execution_count": 9,
>>>>>>> a36191d3
      "metadata": {},
      "outputs": [
        {
          "name": "stdout",
          "output_type": "stream",
          "text": [
            "Sending messages to model...\n",
            "\n",
            "✅ Response generated!\n",
            "\n",
<<<<<<< HEAD
            "Model output: **Machine learning (ML)** is a way to teach computers to learn from experience—just like we learn from data or examples—so they can do useful tasks without us writing every single instruction.\n",
            "\n",
            "### The basic idea\n",
            "1. **Give it data** – You feed the computer lots of examples (images, emails, numbers, etc.).\n",
            "2. **Let it find patterns** – The computer uses math and statistics to spot regularities in that data.\n",
            "3. **Make predictions or decisions** – Once it has learned those patterns, it can apply them to new, unseen data to:\n",
            "   * classify something (e.g., “spam” vs. “not spam”)\n",
            "   * predict a value (e.g., house price)\n",
            "   * recommend something (e.g., a movie you might like)\n",
            "\n",
            "### Why it’s useful\n",
            "- **Automation**: It can handle tasks that are too tedious or complex for humans to code explicitly.\n",
            "- **Adaptability**: It improves as it gets more data.\n",
            "- **Insight**: It can uncover hidden relationships in data that humans might miss.\n",
            "\n",
            "### Quick examples\n",
            "| Task | How ML helps |\n",
            "|------|--------------|\n",
            "| Email spam filter | Learns from labeled emails which words indicate spam |\n",
            "| Movie recommendation | Finds patterns in your viewing history to suggest new films |\n",
            "| Self‑driving cars | Recognizes objects (pedestrians, signs, lanes) from camera data |\n",
            "| Medical diagnosis | Detects subtle signs in imaging that predict disease |\n",
=======
            "Model output: **Machine learning** is a way to let computers learn patterns from data instead of being told step‑by‑step how to do something.\n",
            "\n",
            "---\n",
            "\n",
            "### 1. The basic idea\n",
            "- **Data** – a collection of examples (e.g., pictures, emails, sales numbers).\n",
            "- **Model** – a mathematical function that can make predictions or decisions.\n",
            "- **Learning** – the process of adjusting the model’s internal parameters so that its predictions match the data as well as possible.\n",
            "\n",
            "Think of it like training a dog: you give a reward when it does the right thing, and over time it learns to associate the correct action with the reward. In machine learning the “reward” is a numerical score that tells the algorithm how well it did.\n",
            "\n",
            "---\n",
            "\n",
            "### 2. Types of learning\n",
            "\n",
            "| Type | What it’s good for | Example |\n",
            "|------|--------------------|---------|\n",
            "| **Supervised** | When you have labeled data (input + correct output). | Spam filter: emails (input) → spam/not‑spam (label). |\n",
            "| **Unsupervised** | When you only have input data and want to find hidden structure. | Customer segmentation: grouping shoppers by buying habits. |\n",
            "| **Reinforcement** | When an agent learns by trial‑and‑error to maximize a reward signal. | A game AI learning to play chess. |\n",
            "\n",
            "---\n",
            "\n",
            "### 3. Common steps in a machine‑learning project\n",
            "\n",
            "1. **Define the problem** – what do you want to predict or discover?\n",
            "2. **Collect data** – gather enough examples.\n",
            "3. **Preprocess** – clean, normalize, or transform the data.\n",
            "4. **Choose a model** – e.g., linear regression, decision tree, neural network.\n",
            "5. **Train** – let the model adjust its parameters on the training data.\n",
            "6. **Validate** – test on unseen data to check performance.\n",
            "7. **Deploy** – put the model into production so it can make real predictions.\n",
            "\n",
            "---\n",
            "\n",
            "### 4. Why it matters\n",
            "\n",
            "- **Automation** – can handle repetitive tasks (e.g., image tagging).\n",
            "- **Insight** – discovers patterns humans might miss (e.g., fraud detection).\n",
            "- **Personalization** – tailors recommendations to individual users (e.g., Netflix).\n",
            "\n",
            "---\n",
            "\n",
            "### 5. Quick analogy\n",
            "\n",
            "| Traditional programming | Machine learning |\n",
            "|-------------------------|------------------|\n",
            "| You write a rule: “If the temperature > 30 °C, turn on the AC.” | You give the system many days of temperature and AC usage, and it learns when to turn on the AC on its own. |\n",
>>>>>>> a36191d3
            "\n",
            "### A few learning styles\n",
            "- **Supervised learning**: The computer learns from labeled examples (e.g., “this image is a cat”).\n",
            "- **Unsupervised learning**: The computer discovers patterns on its own (e.g., grouping customers by buying habits).\n",
            "- **Reinforcement learning**: The computer learns by trial and error, receiving rewards for good actions (e.g., a game AI learning to win).\n",
            "\n",
<<<<<<< HEAD
            "### In a nutshell\n",
            "Machine learning is like giving a computer a “learning kit” of data and letting it figure out how to solve a problem on its own, then applying that knowledge to new situations. It’s the technology behind many of the smart features we use every day.\n"
=======
            "### 6. Take‑away\n",
            "\n",
            "Machine learning is a toolkit that lets computers learn from data, adjust themselves, and improve over time—without needing a human to hand‑craft every rule. It’s the technology behind voice assistants, recommendation engines, self‑driving cars, and many other smart systems we use today.\n"
>>>>>>> a36191d3
          ]
        }
      ],
      "source": [
        "# Test with system message and human message\n",
        "messages = [\n",
        "    SystemMessage(content=\"You are a helpful AI assistant that explains complex topics simply.\"),\n",
        "    HumanMessage(content=\"What is machine learning?\")\n",
        "]\n",
        "\n",
        "print(\"Sending messages to model...\")\n",
        "response = chat_model.invoke(messages)\n",
        "\n",
        "print(f\"\\n✅ Response generated!\")\n",
        "print(f\"\\nModel output: {response.content}\")\n"
      ]
    },
    {
      "cell_type": "code",
      "execution_count": 10,
      "metadata": {},
      "outputs": [
        {
          "name": "stdout",
          "output_type": "stream",
          "text": [
            "Total tokens: 728\n",
            "Total time seconds: 13.46411825\n",
            "Load time seconds: 0.096950667\n",
            "Generation time seconds: 12.815036875\n",
            "Prompt processing time seconds: 0.505128625\n",
            "Generation tokens per second: 49.6291978090777\n",
            "Prompt tokens per second: 182.13182830412748\n"
          ]
        }
      ],
      "source": [
        "_ = detailed_performance_metrics(response.response_metadata)"
      ]
    },
    {
      "cell_type": "markdown",
      "metadata": {},
      "source": [
        "## Step 4: Test Streaming Response\n",
        "\n",
        "Ollama supports streaming responses, which is useful for real-time applications:\n"
      ]
    },
    {
      "cell_type": "code",
<<<<<<< HEAD
      "execution_count": 9,
=======
      "execution_count": 11,
>>>>>>> a36191d3
      "metadata": {},
      "outputs": [
        {
          "name": "stdout",
          "output_type": "stream",
          "text": [
            "Prompt: Write a haiku about artificial intelligence.\n",
            "\n",
            "Streaming response:\n",
            "----------------------------------------\n",
<<<<<<< HEAD
            "Silent circuits hum,  \n",
            "Minds born of code seek meaning,  \n",
            "Stars in silicon.\n",
=======
            "Binary dawn glows,  \n",
            "Algorithms breathe new life,  \n",
            "Quiet minds arise.\n",
>>>>>>> a36191d3
            "----------------------------------------\n",
            "\n",
            "✅ Streaming completed!\n"
          ]
        }
      ],
      "source": [
        "# Test streaming\n",
        "prompt = \"Write a haiku about artificial intelligence.\"\n",
        "\n",
        "print(f\"Prompt: {prompt}\")\n",
        "print(\"\\nStreaming response:\")\n",
        "print(\"-\" * 40)\n",
        "\n",
        "for chunk in chat_model.stream(prompt):\n",
        "    print(chunk.content, end=\"\", flush=True)\n",
        "\n",
        "print(\"\\n\" + \"-\" * 40)\n",
        "print(\"\\n✅ Streaming completed!\")\n"
      ]
    },
    {
      "cell_type": "markdown",
      "metadata": {},
      "source": [
        "## Summary\n",
        "\n",
        "If all the tests above passed, you're ready to use Ollama with LangChain! Here's what we tested:\n",
        "\n",
        "✅ **Embeddings**: \n",
        "- Created embeddings for single queries\n",
        "- Created embeddings for multiple documents\n",
        "- Verified embedding dimensions\n",
        "\n",
        "✅ **Model Inference**:\n",
        "- Simple text generation\n",
        "- Chat with system and human messages\n",
        "- Streaming responses\n",
        "- Integration with LangChain chains\n",
        "\n",
        "## Troubleshooting\n",
        "\n",
        "If you encounter issues:\n",
        "\n",
        "1. **Model Not Found**: Pull the required models (`ollama pull <model-name>`)\n",
        "2. **Slow Performance**: Ollama models run on CPU by default. For better performance:\n",
        "   - Use smaller models for testing\n",
        "   - Consider GPU acceleration if available\n",
        "3. **Memory Issues**: Large models require significant RAM. Try smaller variants if needed.\n",
        "\n",
        "## Next Steps\n",
        "\n",
        "Now you're ready to proceed with the main RAG assignment using Ollama!\n"
      ]
    }
  ],
  "metadata": {
    "kernelspec": {
      "display_name": ".venv",
      "language": "python",
      "name": "python3"
    },
    "language_info": {
      "codemirror_mode": {
        "name": "ipython",
        "version": 3
      },
      "file_extension": ".py",
      "mimetype": "text/x-python",
      "name": "python",
      "nbconvert_exporter": "python",
      "pygments_lexer": "ipython3",
      "version": "3.12.10"
    }
  },
  "nbformat": 4,
  "nbformat_minor": 2
}<|MERGE_RESOLUTION|>--- conflicted
+++ resolved
@@ -49,15 +49,7 @@
             "✅ Ollama is running!\n",
             "\n",
             "Available models:\n",
-<<<<<<< HEAD
             "  - gpt-oss:20b\n"
-=======
-            "  - gpt-oss:latest\n",
-            "  - embeddinggemma:latest\n",
-            "  - gpt-oss:20b\n",
-            "  - deepseek-r1:8b\n",
-            "  - mxbai-embed-large:latest\n"
->>>>>>> a36191d3
           ]
         }
       ],
@@ -128,11 +120,7 @@
             "\n",
             "✅ Successfully created embedding!\n",
             "Embedding dimension: 768\n",
-<<<<<<< HEAD
             "First 10 values: [-0.14624307, 0.029132523, 0.037615955, -0.02487349, -0.02655731, 0.016060056, -0.027486855, 0.027256342, 0.01139732, -2.40085e-05]\n"
-=======
-            "First 10 values: [-0.14623907, 0.029114315, 0.037601642, -0.024860876, -0.026523322, 0.016056035, -0.027474474, 0.027252708, 0.011388898, -5.286664e-06]\n"
->>>>>>> a36191d3
           ]
         }
       ],
@@ -163,7 +151,6 @@
             "\n",
             "Document 1: 'The quick brown fox jumps over the lazy dog....'\n",
             "  Embedding dimension: 768\n",
-<<<<<<< HEAD
             "  First 5 values: [-0.14781645, 0.002890088, 0.052144155, -0.029089162, -0.036695607]\n",
             "\n",
             "Document 2: 'Machine learning is a subset of artificial intelli...'\n",
@@ -173,17 +160,6 @@
             "Document 3: 'Python is a popular programming language for data ...'\n",
             "  Embedding dimension: 768\n",
             "  First 5 values: [-0.16269195, -0.010295422, 0.025464684, 0.000692403, -0.01887165]\n"
-=======
-            "  First 5 values: [-0.14782467, 0.0028958742, 0.05214771, -0.029095568, -0.03669252]\n",
-            "\n",
-            "Document 2: 'Machine learning is a subset of artificial intelli...'\n",
-            "  Embedding dimension: 768\n",
-            "  First 5 values: [-0.124075405, -0.0027447406, -0.00032587492, 0.010075077, 0.0016823779]\n",
-            "\n",
-            "Document 3: 'Python is a popular programming language for data ...'\n",
-            "  Embedding dimension: 768\n",
-            "  First 5 values: [-0.16268292, -0.010286801, 0.02545166, 0.000692921, -0.018880809]\n"
->>>>>>> a36191d3
           ]
         }
       ],
@@ -315,11 +291,7 @@
             "\n",
             "✅ Response generated!\n",
             "\n",
-<<<<<<< HEAD
             "Model output: Quantum computing harnesses quantum bits that can occupy multiple states at once, allowing it to perform certain calculations exponentially faster than classical computers.\n"
-=======
-            "Model output: Quantum computing uses qubits that can exist in multiple states simultaneously, exploiting superposition, entanglement, and interference to perform certain calculations exponentially faster than classical computers.\n"
->>>>>>> a36191d3
           ]
         }
       ],
@@ -339,32 +311,6 @@
     {
       "cell_type": "code",
       "execution_count": 8,
-<<<<<<< HEAD
-=======
-      "metadata": {},
-      "outputs": [
-        {
-          "name": "stdout",
-          "output_type": "stream",
-          "text": [
-            "Total tokens: 229\n",
-            "Total time seconds: 14.551859041\n",
-            "Load time seconds: 7.978652875\n",
-            "Generation time seconds: 3.066594542\n",
-            "Prompt processing time seconds: 3.506104125\n",
-            "Generation tokens per second: 50.54466701649794\n",
-            "Prompt tokens per second: 21.10604744233031\n"
-          ]
-        }
-      ],
-      "source": [
-        "_ = detailed_performance_metrics(response.response_metadata)"
-      ]
-    },
-    {
-      "cell_type": "code",
-      "execution_count": 9,
->>>>>>> a36191d3
       "metadata": {},
       "outputs": [
         {
@@ -375,7 +321,6 @@
             "\n",
             "✅ Response generated!\n",
             "\n",
-<<<<<<< HEAD
             "Model output: **Machine learning (ML)** is a way to teach computers to learn from experience—just like we learn from data or examples—so they can do useful tasks without us writing every single instruction.\n",
             "\n",
             "### The basic idea\n",
@@ -398,70 +343,14 @@
             "| Movie recommendation | Finds patterns in your viewing history to suggest new films |\n",
             "| Self‑driving cars | Recognizes objects (pedestrians, signs, lanes) from camera data |\n",
             "| Medical diagnosis | Detects subtle signs in imaging that predict disease |\n",
-=======
-            "Model output: **Machine learning** is a way to let computers learn patterns from data instead of being told step‑by‑step how to do something.\n",
-            "\n",
-            "---\n",
-            "\n",
-            "### 1. The basic idea\n",
-            "- **Data** – a collection of examples (e.g., pictures, emails, sales numbers).\n",
-            "- **Model** – a mathematical function that can make predictions or decisions.\n",
-            "- **Learning** – the process of adjusting the model’s internal parameters so that its predictions match the data as well as possible.\n",
-            "\n",
-            "Think of it like training a dog: you give a reward when it does the right thing, and over time it learns to associate the correct action with the reward. In machine learning the “reward” is a numerical score that tells the algorithm how well it did.\n",
-            "\n",
-            "---\n",
-            "\n",
-            "### 2. Types of learning\n",
-            "\n",
-            "| Type | What it’s good for | Example |\n",
-            "|------|--------------------|---------|\n",
-            "| **Supervised** | When you have labeled data (input + correct output). | Spam filter: emails (input) → spam/not‑spam (label). |\n",
-            "| **Unsupervised** | When you only have input data and want to find hidden structure. | Customer segmentation: grouping shoppers by buying habits. |\n",
-            "| **Reinforcement** | When an agent learns by trial‑and‑error to maximize a reward signal. | A game AI learning to play chess. |\n",
-            "\n",
-            "---\n",
-            "\n",
-            "### 3. Common steps in a machine‑learning project\n",
-            "\n",
-            "1. **Define the problem** – what do you want to predict or discover?\n",
-            "2. **Collect data** – gather enough examples.\n",
-            "3. **Preprocess** – clean, normalize, or transform the data.\n",
-            "4. **Choose a model** – e.g., linear regression, decision tree, neural network.\n",
-            "5. **Train** – let the model adjust its parameters on the training data.\n",
-            "6. **Validate** – test on unseen data to check performance.\n",
-            "7. **Deploy** – put the model into production so it can make real predictions.\n",
-            "\n",
-            "---\n",
-            "\n",
-            "### 4. Why it matters\n",
-            "\n",
-            "- **Automation** – can handle repetitive tasks (e.g., image tagging).\n",
-            "- **Insight** – discovers patterns humans might miss (e.g., fraud detection).\n",
-            "- **Personalization** – tailors recommendations to individual users (e.g., Netflix).\n",
-            "\n",
-            "---\n",
-            "\n",
-            "### 5. Quick analogy\n",
-            "\n",
-            "| Traditional programming | Machine learning |\n",
-            "|-------------------------|------------------|\n",
-            "| You write a rule: “If the temperature > 30 °C, turn on the AC.” | You give the system many days of temperature and AC usage, and it learns when to turn on the AC on its own. |\n",
->>>>>>> a36191d3
             "\n",
             "### A few learning styles\n",
             "- **Supervised learning**: The computer learns from labeled examples (e.g., “this image is a cat”).\n",
             "- **Unsupervised learning**: The computer discovers patterns on its own (e.g., grouping customers by buying habits).\n",
             "- **Reinforcement learning**: The computer learns by trial and error, receiving rewards for good actions (e.g., a game AI learning to win).\n",
             "\n",
-<<<<<<< HEAD
             "### In a nutshell\n",
             "Machine learning is like giving a computer a “learning kit” of data and letting it figure out how to solve a problem on its own, then applying that knowledge to new situations. It’s the technology behind many of the smart features we use every day.\n"
-=======
-            "### 6. Take‑away\n",
-            "\n",
-            "Machine learning is a toolkit that lets computers learn from data, adjust themselves, and improve over time—without needing a human to hand‑craft every rule. It’s the technology behind voice assistants, recommendation engines, self‑driving cars, and many other smart systems we use today.\n"
->>>>>>> a36191d3
           ]
         }
       ],
@@ -513,11 +402,7 @@
     },
     {
       "cell_type": "code",
-<<<<<<< HEAD
       "execution_count": 9,
-=======
-      "execution_count": 11,
->>>>>>> a36191d3
       "metadata": {},
       "outputs": [
         {
@@ -528,15 +413,9 @@
             "\n",
             "Streaming response:\n",
             "----------------------------------------\n",
-<<<<<<< HEAD
             "Silent circuits hum,  \n",
             "Minds born of code seek meaning,  \n",
             "Stars in silicon.\n",
-=======
-            "Binary dawn glows,  \n",
-            "Algorithms breathe new life,  \n",
-            "Quiet minds arise.\n",
->>>>>>> a36191d3
             "----------------------------------------\n",
             "\n",
             "✅ Streaming completed!\n"
