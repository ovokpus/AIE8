--- conflicted
+++ resolved
@@ -578,11 +578,7 @@
     },
     {
       "cell_type": "code",
-<<<<<<< HEAD
-      "execution_count": null,
-=======
       "execution_count": 10,
->>>>>>> a36191d3
       "metadata": {},
       "outputs": [],
       "source": [
@@ -606,11 +602,7 @@
     },
     {
       "cell_type": "code",
-<<<<<<< HEAD
-      "execution_count": null,
-=======
       "execution_count": 11,
->>>>>>> a36191d3
       "metadata": {},
       "outputs": [
         {
@@ -640,11 +632,7 @@
     },
     {
       "cell_type": "code",
-<<<<<<< HEAD
-      "execution_count": null,
-=======
       "execution_count": 12,
->>>>>>> a36191d3
       "metadata": {},
       "outputs": [],
       "source": [
@@ -664,11 +652,7 @@
     },
     {
       "cell_type": "code",
-<<<<<<< HEAD
-      "execution_count": null,
-=======
       "execution_count": 13,
->>>>>>> a36191d3
       "metadata": {},
       "outputs": [],
       "source": [
@@ -690,11 +674,7 @@
     },
     {
       "cell_type": "code",
-<<<<<<< HEAD
-      "execution_count": null,
-=======
       "execution_count": 14,
->>>>>>> a36191d3
       "metadata": {},
       "outputs": [],
       "source": [
@@ -703,11 +683,7 @@
     },
     {
       "cell_type": "code",
-<<<<<<< HEAD
-      "execution_count": null,
-=======
       "execution_count": 15,
->>>>>>> a36191d3
       "metadata": {},
       "outputs": [
         {
@@ -740,11 +716,7 @@
     },
     {
       "cell_type": "code",
-<<<<<<< HEAD
-      "execution_count": null,
-=======
       "execution_count": 16,
->>>>>>> a36191d3
       "metadata": {
         "id": "05qhncktIwK_"
       },
@@ -783,11 +755,7 @@
     },
     {
       "cell_type": "code",
-<<<<<<< HEAD
-      "execution_count": null,
-=======
       "execution_count": 17,
->>>>>>> a36191d3
       "metadata": {},
       "outputs": [],
       "source": [
@@ -810,11 +778,7 @@
     },
     {
       "cell_type": "code",
-<<<<<<< HEAD
-      "execution_count": null,
-=======
       "execution_count": 18,
->>>>>>> a36191d3
       "metadata": {},
       "outputs": [
         {
@@ -843,11 +807,7 @@
     },
     {
       "cell_type": "code",
-<<<<<<< HEAD
-      "execution_count": null,
-=======
       "execution_count": 19,
->>>>>>> a36191d3
       "metadata": {},
       "outputs": [],
       "source": [
@@ -868,11 +828,7 @@
     },
     {
       "cell_type": "code",
-<<<<<<< HEAD
-      "execution_count": null,
-=======
       "execution_count": 20,
->>>>>>> a36191d3
       "metadata": {},
       "outputs": [
         {
@@ -903,11 +859,7 @@
     },
     {
       "cell_type": "code",
-<<<<<<< HEAD
-      "execution_count": null,
-=======
       "execution_count": 21,
->>>>>>> a36191d3
       "metadata": {},
       "outputs": [
         {
@@ -940,11 +892,7 @@
     },
     {
       "cell_type": "code",
-<<<<<<< HEAD
-      "execution_count": null,
-=======
       "execution_count": 22,
->>>>>>> a36191d3
       "metadata": {
         "id": "XiL2isC8JS0l"
       },
@@ -973,11 +921,7 @@
     },
     {
       "cell_type": "code",
-<<<<<<< HEAD
-      "execution_count": null,
-=======
       "execution_count": 23,
->>>>>>> a36191d3
       "metadata": {
         "id": "ia9IWM9AJ4bx"
       },
@@ -998,11 +942,7 @@
     },
     {
       "cell_type": "code",
-<<<<<<< HEAD
-      "execution_count": null,
-=======
       "execution_count": 24,
->>>>>>> a36191d3
       "metadata": {
         "id": "OSfDMlXUL2kh"
       },
@@ -1022,11 +962,7 @@
     },
     {
       "cell_type": "code",
-<<<<<<< HEAD
-      "execution_count": null,
-=======
       "execution_count": 25,
->>>>>>> a36191d3
       "metadata": {
         "id": "w1kTJKGNL4qA"
       },
@@ -1057,11 +993,7 @@
     },
     {
       "cell_type": "code",
-<<<<<<< HEAD
-      "execution_count": null,
-=======
       "execution_count": 26,
->>>>>>> a36191d3
       "metadata": {
         "id": "TM4My6geL7FW"
       },
@@ -1081,11 +1013,7 @@
     },
     {
       "cell_type": "code",
-<<<<<<< HEAD
-      "execution_count": null,
-=======
       "execution_count": 27,
->>>>>>> a36191d3
       "metadata": {},
       "outputs": [
         {
@@ -1119,11 +1047,7 @@
     },
     {
       "cell_type": "code",
-<<<<<<< HEAD
-      "execution_count": null,
-=======
       "execution_count": 28,
->>>>>>> a36191d3
       "metadata": {
         "colab": {
           "base_uri": "https://localhost:8080/",
@@ -1191,11 +1115,7 @@
     },
     {
       "cell_type": "code",
-<<<<<<< HEAD
-      "execution_count": null,
-=======
       "execution_count": 31,
->>>>>>> a36191d3
       "metadata": {},
       "outputs": [
         {
@@ -1280,11 +1200,7 @@
       "name": "python",
       "nbconvert_exporter": "python",
       "pygments_lexer": "ipython3",
-<<<<<<< HEAD
       "version": "3.12.10"
-=======
-      "version": "3.12.7"
->>>>>>> a36191d3
     }
   },
   "nbformat": 4,
